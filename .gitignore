--- conflicted
+++ resolved
@@ -159,9 +159,5 @@
 #  be found at https://github.com/github/gitignore/blob/main/Global/JetBrains.gitignore
 #  and can be added to the global gitignore or merged into this file.  For a more nuclear
 #  option (not recommended) you can uncomment the following to ignore the entire idea folder.
-<<<<<<< HEAD
 .idea/
-=======
-.idea/
-.idea*
->>>>>>> ad96c709
+.idea*